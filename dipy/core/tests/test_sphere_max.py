--- conflicted
+++ resolved
@@ -10,15 +10,10 @@
     vertinds_to_neighbors,
     vertinds_faces,
     argmax_from_adj,
-<<<<<<< HEAD
-    peak_finding_compatible)
-=======
-    seq_to_objarr,
-    peak_finding_compatible,
+    peak_finding_compatible
     edges,
     vertex_adjacencies)
 
->>>>>>> 8b1031d6
 import dipy.core.reconstruction_performance as dcr
 
 from nose.tools import assert_true, assert_false, \
