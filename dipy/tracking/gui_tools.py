from warnings import warn

<<<<<<< HEAD
from dipy.tracking.interfaces import ShmTrackingInterface, InputData
try:
    from traitsui.api import Item, Group, View, ArrayEditor
    from traits.api import File
except ImportError:
    from enthought.traits.ui.api import Item, Group, View, ArrayEditor
    from enthought.traits.api import File
=======
warn("The gui_tools module is very new and not well tested, please use it "
     "with care and help us make it better")
>>>>>>> a2be1eb4

# Import traits as optional package
from ..utils.optional_traits import tapi, tuapi, have_traits, setup_module
# Import names to top level; done here in case we don't have actual traits but
# only the traits shell from the optional_traits module
File = tapi.File
Item, Group, View, ArrayEditor = (tuapi.Item, tuapi.Group, tuapi.View,
                                  tuapi.ArrayEditor)

from ..tracking.interfaces import InputData

if have_traits:
    I = InputData()
    iview = I.trait_view()
    iview.resizable = True
    iview.width = 600
    I.trait_view('traits_view', iview)

main_view = View(Group(Group(
                             Item( 'dwi_images' ),
                             Item( 'all_inputs' ),
                             Item( 'min_signal' ),
                             Item( 'seed_roi' ),
                             Item( 'seed_density', editor=ArrayEditor() ),
                             show_border=True),
                       Group(
                             Item( 'smoothing_kernel_type' ),
                             Item( 'smoothing_kernel' ),
                             show_border=True),
                       Group(
                             Item( 'interpolator' ),
                             Item( 'model_type' ),
                             Item( 'sh_order' ),
                             Item( 'Lambda' ),
                             Item( 'sphere_coverage' ),
                             Item( 'min_peak_spacing' ),
                             Item( 'min_relative_peak' ),
                             show_border=True),
                       Group(
                             Item( 'probabilistic' ),
                             show_border=True),
                       Group(
                             #Item( 'integrator' ),
                             Item( 'seed_largest_peak', ),
                             Item( 'track_two_directions' ),
                             Item( 'start_direction', editor=ArrayEditor(),
                                   enabled_when='not (seed_largest_peak and '
                                                'track_two_directions)'),
                             Item( 'fa_threshold' ),
                             Item( 'max_turn_angle' ),
                             show_border=True),
                       Group(
                             Item( 'stop_on_target' ),
                             Item( 'targets' ),
                             show_border=True),
                       Group(
                             Item( 'save_streamlines_to' ),
                             Item( 'save_counts_to' ),
                             show_border=True),
                       orientation = 'vertical'),
                buttons=['OK', 'Cancel'], close_result=False, resizable=True,
                width=600)

def gui_track(interface=None):
    if interface is None:
        interface = ShmTrackingInterface()
    if not interface.configure_traits(view=main_view):
<<<<<<< HEAD
        return False
    if not (interface.save_streamlines_to or interface.save_counts_to):
        raise ValueError('must provide filename where to save either tracks '
                         'or the density map')
    streamlines = interface.track_shm()
    if interface.save_streamlines_to and interface.save_counts_to:
        streamlines = list(streamlines)
    if interface.save_streamlines_to:
=======
        return
    if interface.save_streamlines_to == '' and interface.save_counts_to == '':
        raise IOError('must provide filename where to save results')
    streamlines = list(interface.track_shm())
    if interface.save_streamlines_to != '':
>>>>>>> a2be1eb4
        interface.save_streamlines(streamlines, interface.save_streamlines_to)
    if interface.save_counts_to:
        interface.save_counts(streamlines, interface.save_counts_to)
<|MERGE_RESOLUTION|>--- conflicted
+++ resolved
@@ -1,17 +1,4 @@
 from warnings import warn
-
-<<<<<<< HEAD
-from dipy.tracking.interfaces import ShmTrackingInterface, InputData
-try:
-    from traitsui.api import Item, Group, View, ArrayEditor
-    from traits.api import File
-except ImportError:
-    from enthought.traits.ui.api import Item, Group, View, ArrayEditor
-    from enthought.traits.api import File
-=======
-warn("The gui_tools module is very new and not well tested, please use it "
-     "with care and help us make it better")
->>>>>>> a2be1eb4
 
 # Import traits as optional package
 from ..utils.optional_traits import tapi, tuapi, have_traits, setup_module
@@ -21,7 +8,7 @@
 Item, Group, View, ArrayEditor = (tuapi.Item, tuapi.Group, tuapi.View,
                                   tuapi.ArrayEditor)
 
-from ..tracking.interfaces import InputData
+from ..tracking.interfaces import InputData, ShmTrackingInterface
 
 if have_traits:
     I = InputData()
@@ -79,22 +66,13 @@
     if interface is None:
         interface = ShmTrackingInterface()
     if not interface.configure_traits(view=main_view):
-<<<<<<< HEAD
-        return False
-    if not (interface.save_streamlines_to or interface.save_counts_to):
-        raise ValueError('must provide filename where to save either tracks '
-                         'or the density map')
+        return
+    if interface.save_streamlines_to == '' and interface.save_counts_to == '':
+        raise IOError('must provide filename where to save results')
     streamlines = interface.track_shm()
     if interface.save_streamlines_to and interface.save_counts_to:
         streamlines = list(streamlines)
     if interface.save_streamlines_to:
-=======
-        return
-    if interface.save_streamlines_to == '' and interface.save_counts_to == '':
-        raise IOError('must provide filename where to save results')
-    streamlines = list(interface.track_shm())
-    if interface.save_streamlines_to != '':
->>>>>>> a2be1eb4
         interface.save_streamlines(streamlines, interface.save_streamlines_to)
     if interface.save_counts_to:
         interface.save_counts(streamlines, interface.save_counts_to)
