from warnings import warn

warn("The interfaces module is very new and not well tested, please use it "
     "with care and help us make it better")

import pickle
import string
import os.path as path

import numpy as np
from scipy.ndimage import convolve
<<<<<<< HEAD
try:
    import traits.api as T
except ImportError:
    import enthought.traits.api as T
from nibabel.trackvis import write, empty_header

from dipy.reconst.shm import SlowAdcOpdfModel, MonoExpOpdfModel, \
        QballOdfModel, normalize_data, ClosestPeakSelector, \
        ResidualBootstrapWrapper, hat, lcr_matrix, bootstrap_data_array, \
        NND_ClosestPeakSelector
from dipy.reconst.interpolate import TriLinearInterpolator, \
        NearestNeighborInterpolator
from dipy.core.triangle_subdivide import create_half_unit_sphere, \
        disperse_charges
from dipy.tracking.integration import BoundryIntegrator, FixedStepIntegrator, \
        generate_streamlines
from dipy.tracking.utils import seeds_from_mask, target, merge_streamlines, \
        density_map
from dipy.io.bvectxt import read_bvec_file, orientation_to_string, \
        reorient_vectors
=======

# Import traits as optional package
from ..utils.optional_traits import tapi as T, setup_module

import nibabel as nib
from nibabel.trackvis import write, empty_header

from ..reconst.shm import (SlowAdcOpdfModel, MonoExpOpdfModel, QballOdfModel,
                          normalize_data, ClosestPeakSelector,
                          ResidualBootstrapWrapper, hat, lcr_matrix,
                          bootstrap_data_array)
from ..reconst.interpolate import (TriLinearInterpolator,
                                  NearestNeighborInterpolator)
from ..core.triangle_subdivide import (create_half_unit_sphere, disperse_charges)
from ..tracking.integration import (BoundryIntegrator, FixedStepIntegrator,
                                   generate_streamlines)
from ..tracking.utils import (seeds_from_mask, target, merge_streamlines,
                             density_map)
from ..io.bvectxt import (read_bvec_file, orientation_to_string, reorient_bvec)
>>>>>>> a2be1eb4

nifti_file = T.File(filter=['Nifti Files', '*.nii.gz',
                            'Nifti Pair or Analyze Files', '*.img.gz',
                            'All Files', '*'])

def read_roi(file, threshold=0, shape=None):
    img = nib.load(file)
    if shape is not None:
        if shape != img.shape:
            raise IOError('The roi image does not have the right shape, '+
                          'expecting '+str(shape)+' got '+str(img.shape))
    img_data = img.get_data()
    if img_data.max() > 1:
        raise ValueError('this does not seem to be a mask')
    mask = img_data > threshold
    return mask


class InputData(T.HasTraits):
    dwi_images = nifti_file
    fa_file = nifti_file
    bvec_file = T.File(filter=['*.bvec'])
    bvec_orientation = T.String('IMG', minlen=3, maxlen=3)
    min_signal = T.Float(1)

    @T.on_trait_change('dwi_images')
    def update_files(self):
        dir, file = path.split(self.dwi_images)
        base = string.split(file, path.extsep, 1)[0]
        if self.fa_file == '':
            self.fa_file = path.join(dir, base+'_fa.nii.gz')
        if self.bvec_file == '':
            self.bvec_file = path.join(dir, base+'.bvec')

    def read_data(self):
        data_img = nib.load(self.dwi_images)
        affine = data_img.get_affine()
        voxel_size = data_img.get_header().get_zooms()
        voxel_size = voxel_size[:3]
        fa_img = nib.load(self.fa_file)
        assert data_img.shape[:-1] == fa_img.shape
        bvec, bval = read_bvec_file(self.bvec_file)
        data_ornt = nib.io_orientation(affine)
        if self.bvec_orientation != 'IMG':
            bvec = reorient_vectors(bvec, self.bvec_orientation, data_ornt)
        fa = fa_img.get_data()
        data = data_img.get_data()
        return data, voxel_size, affine, fa, bvec, bval

class GausianKernel(T.HasTraits):
    sigma = T.Float(1, label='sigma (in voxels)')
    shape = T.Array('int', shape=(3,), value=[1,1,1],
                    label='shape (in voxels)')
    def get_kernel(self):
        raise NotImplementedError
        #will get to this soon

class BoxKernel(T.HasTraits):
    shape = T.Array('int', shape=(3,), value=[3,3,3],
                    label='shape (in voxels)')

    def get_kernel(self):
        kernel = np.ones(self.shape)/self.shape.prod()
        kernel.shape += (1,)
        return kernel

def lazy_index(index):
    """Produces a lazy index

    Returns a slice that can be used for indexing an array, if no slice can be
    made index is returned as is.
    """
    index = np.asarray(index)
    assert index.ndim == 1
    if index.dtype == np.bool:
        index = index.nonzero()[0]
    if len(index) == 1:
        return slice(index[0], index[0] + 1)
    step = np.unique(np.diff(index))
    if len(step) != 1 or step[0] == 0:
        return index
    else:
        return slice(index[0], index[-1] + 1, step[0])

def closest_start(seeds, peak_finder, best_start):
    starts = np.empty(seeds.shape)
    best_start = np.asarray(best_start, 'float')
    best_start /= np.sqrt((best_start*best_start).sum())
    for i in xrange(len(seeds)):
        try:
            starts[i] = peak_finder.next_step(seeds[i], best_start)
        except StopIteration:
            starts[i] = best_start
    return starts

all_kernels = {None:None,'Box':BoxKernel,'Gausian':GausianKernel}
all_interpolators = {'NearestNeighbor':NearestNeighborInterpolator,
                     'TriLinear':TriLinearInterpolator}
all_shmodels = {'QballOdf':QballOdfModel, 'SlowAdcOpdf':SlowAdcOpdfModel,
                'MonoExpOpdf':MonoExpOpdfModel}
all_integrators = {'Boundry':BoundryIntegrator, 'FixedStep':FixedStepIntegrator}

class ShmTrackingInterface(T.HasStrictTraits):

    dwi_images = T.DelegatesTo('all_inputs')
    all_inputs = T.Instance(InputData, args=())
    min_signal = T.DelegatesTo('all_inputs')
    seed_roi = nifti_file
    seed_density = T.Array(dtype='int', shape=(3,), value=[1,1,1])

    smoothing_kernel_type = T.Enum(None, all_kernels.keys())
    smoothing_kernel = T.Instance(T.HasTraits)
    @T.on_trait_change('smoothing_kernel_type')
    def set_smoothing_kernel(self):
        if self.smoothing_kernel_type is not None:
            kernel_factory = all_kernels[self.smoothing_kernel_type]
            self.smoothing_kernel = kernel_factory()
        else:
            self.smoothing_kernel = None

    interpolator = T.Enum('NearestNeighbor', all_interpolators.keys())
    model_type = T.Enum('SlowAdcOpdf', all_shmodels.keys())
    sh_order = T.Int(4)
    Lambda = T.Float(0, desc="Smoothing on the odf")
    sphere_coverage = T.Int(5)
    min_peak_spacing = T.Range(0.,1,np.sqrt(.5), desc="as a dot product")
    min_relative_peak = T.Range(0.,1,.25)

    probabilistic = T.Bool(False, label='Probabilistic (Residual Bootstrap)')
    bootstrap_input = T.Bool(False)
    bootstrap_vector = T.Array(dtype='int', value=[])

    #integrator = Enum('Boundry', all_integrators.keys())
    seed_largest_peak = T.Bool(False, desc="Ignore sub-peaks and start follow "
                                           "the largest peak at each seed")
    start_direction = T.Array(dtype='float', shape=(3,), value=[0,0,1],
                              desc="Prefered direction from seeds when "
                                   "multiple directions are available. "
                                   "(Mostly) doesn't matter when 'seed "
                                   "largest peak' and 'track two directions' "
                                   "are both True",
                              label="Start direction (RAS)")
    track_two_directions = T.Bool(False)
    fa_threshold = T.Float(1.0)
    max_turn_angle = T.Range(0.,90,0)

    stop_on_target = T.Bool(False)
    targets = T.List(nifti_file, [])

    #will be set later
    voxel_size = T.Array(dtype='float', shape=(3,))
    affine = T.Array(dtype='float', shape=(4,4))
    shape = T.Tuple((0,0,0))

    #set for io
    save_streamlines_to = T.File('')
    save_counts_to = nifti_file

    #io methods
    def save_streamlines(self, streamlines, save_streamlines_to):
        trk_hdr = empty_header()
        voxel_order = orientation_to_string(nib.io_orientation(self.affine))
        trk_hdr['voxel_order'] = voxel_order
        trk_hdr['voxel_size'] = self.voxel_size
        trk_hdr['vox_to_ras'] = self.affine
        trk_hdr['dim'] = self.shape
        trk_tracks = ((ii,None,None) for ii in streamlines)
        write(save_streamlines_to, trk_tracks, trk_hdr)
        pickle.dump(self, open(save_streamlines_to + '.p', 'wb'))

    def save_counts(self, streamlines, save_counts_to):
        counts = density_map(streamlines, self.shape, self.voxel_size)
        if counts.max() < 2**15:
            counts = counts.astype('int16')
        nib.save(nib.Nifti1Image(counts, self.affine), save_counts_to)

    #tracking methods
    def track_shm(self, debug=False):
        if self.sphere_coverage > 7 or self.sphere_coverage < 1:
            raise ValueError("sphere coverage must be between 1 and 7")
        verts, edges, faces = create_half_unit_sphere(self.sphere_coverage)
        verts, pot = disperse_charges(verts, 10, .3)

        data, voxel_size, affine, fa, bvec, bval = self.all_inputs.read_data()
        self.voxel_size = voxel_size
        self.affine = affine
        self.shape = fa.shape

        model_type = all_shmodels[self.model_type]
        model = model_type(self.sh_order, bval, bvec, self.Lambda)
        model.set_sampling_points(verts, edges)

        data = np.asarray(data, dtype='float', order='C')
        if self.smoothing_kernel is not None:
            kernel = self.smoothing_kernel.get_kernel()
            convolve(data, kernel, out=data)

        normalize_data(data, bval, self.min_signal, out=data)
        dmin = data.min()
        data = data[..., lazy_index(bval > 0)]
        if self.bootstrap_input:
            if self.bootstrap_vector.size == 0:
                n = data.shape[-1]
                self.bootstrap_vector = np.random.randint(n, size=n)
            H = hat(model.B)
            R = lcr_matrix(H)
            data = bootstrap_data_array(data, H, R, self.bootstrap_vector)
            data.clip(dmin, out=data)

        mask = fa > self.fa_threshold
        targets = [read_roi(tgt, shape=self.shape) for tgt in self.targets]
        if self.stop_on_target:
            for target_mask in targets:
                mask = mask & ~target_mask

        seed_mask = read_roi(self.seed_roi, shape=self.shape)
        seeds = seeds_from_mask(seed_mask, self.seed_density, voxel_size)

        if self.interpolator == 'NearestNeighbor' and not self.probabilistic and not debug:
            using_optimze = True
            peak_finder = NND_ClosestPeakSelector(model, data, mask, voxel_size)
        else:
            using_optimze = False
            interpolator_type = all_interpolators[self.interpolator]
            interpolator = interpolator_type(data, voxel_size, mask)
            peak_finder = ClosestPeakSelector(model, interpolator)

        #Set peak_finder parameters for start steps
        peak_finder.angle_limit = 90
        model.peak_spacing = self.min_peak_spacing
        if self.seed_largest_peak:
            model.min_relative_peak = 1
        else:
            model.min_relative_peak = self.min_relative_peak

        data_ornt = nib.io_orientation(self.affine)
        best_start = reorient_vectors(self.start_direction, 'ras', data_ornt)
        start_steps = closest_start(seeds, peak_finder, best_start)

        if self.probabilistic:
            interpolator = ResidualBootstrapWrapper(interpolator, model.B,
                                                    min_signal=dmin)
            peak_finder = ClosestPeakSelector(model, interpolator)
        elif using_optimze and self.seed_largest_peak:
            peak_finder.reset_cache()

        #Reset peak_finder parameters for tracking
        peak_finder.angle_limit = self.max_turn_angle
        model.peak_spacing = self.min_peak_spacing
        model.min_relative_peak = self.min_relative_peak

        integrator = BoundryIntegrator(voxel_size, overstep=.1)
        streamlines = generate_streamlines(peak_finder, integrator, seeds,
                                           start_steps)
        if self.track_two_directions:
            start_steps = -start_steps
            streamlinesB = generate_streamlines(peak_finder, integrator, seeds,
                                                 start_steps)
            streamlines = merge_streamlines(streamlines, streamlinesB)

        for target_mask in targets:
            streamlines = target(streamlines, target_mask, voxel_size)

        return streamlines
<|MERGE_RESOLUTION|>--- conflicted
+++ resolved
@@ -9,28 +9,6 @@
 
 import numpy as np
 from scipy.ndimage import convolve
-<<<<<<< HEAD
-try:
-    import traits.api as T
-except ImportError:
-    import enthought.traits.api as T
-from nibabel.trackvis import write, empty_header
-
-from dipy.reconst.shm import SlowAdcOpdfModel, MonoExpOpdfModel, \
-        QballOdfModel, normalize_data, ClosestPeakSelector, \
-        ResidualBootstrapWrapper, hat, lcr_matrix, bootstrap_data_array, \
-        NND_ClosestPeakSelector
-from dipy.reconst.interpolate import TriLinearInterpolator, \
-        NearestNeighborInterpolator
-from dipy.core.triangle_subdivide import create_half_unit_sphere, \
-        disperse_charges
-from dipy.tracking.integration import BoundryIntegrator, FixedStepIntegrator, \
-        generate_streamlines
-from dipy.tracking.utils import seeds_from_mask, target, merge_streamlines, \
-        density_map
-from dipy.io.bvectxt import read_bvec_file, orientation_to_string, \
-        reorient_vectors
-=======
 
 # Import traits as optional package
 from ..utils.optional_traits import tapi as T, setup_module
@@ -44,13 +22,14 @@
                           bootstrap_data_array)
 from ..reconst.interpolate import (TriLinearInterpolator,
                                   NearestNeighborInterpolator)
-from ..core.triangle_subdivide import (create_half_unit_sphere, disperse_charges)
+from ..core.triangle_subdivide import (create_half_unit_sphere,
+                                      disperse_charges)
 from ..tracking.integration import (BoundryIntegrator, FixedStepIntegrator,
                                    generate_streamlines)
 from ..tracking.utils import (seeds_from_mask, target, merge_streamlines,
                              density_map)
-from ..io.bvectxt import (read_bvec_file, orientation_to_string, reorient_bvec)
->>>>>>> a2be1eb4
+from ..io.bvectxt import (read_bvec_file, orientation_to_string,
+                         reorient_vectors)
 
 nifti_file = T.File(filter=['Nifti Files', '*.nii.gz',
                             'Nifti Pair or Analyze Files', '*.img.gz',
